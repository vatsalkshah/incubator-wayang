--- conflicted
+++ resolved
@@ -41,33 +41,28 @@
         <giraph.version>1.2.0-hadoop2</giraph.version>
     </properties>
 
-<<<<<<< HEAD
     <dependencyManagement>
         <dependencies>
             <dependency>
                 <groupId>org.apache.wayang</groupId>
                 <artifactId>wayang-commons</artifactId>
-                <version>0.6.1-SNAPSHOT</version>
+                <version>0.7.1</version>
                 <type>pom</type>
                 <scope>import</scope>
             </dependency>
         </dependencies>
     </dependencyManagement>
 
-
-=======
->>>>>>> 63532c4d
     <dependencies>
         <dependency>
             <groupId>org.apache.wayang</groupId>
             <artifactId>wayang-core</artifactId>
-<<<<<<< HEAD
-            <version>0.6.1-SNAPSHOT</version>
+            <version>0.7.1</version>
         </dependency>
         <dependency>
             <groupId>org.apache.wayang</groupId>
             <artifactId>wayang-java</artifactId>
-            <version>0.6.1-SNAPSHOT</version>
+            <version>0.7.1</version>
             <scope>test</scope>
         </dependency>
 
@@ -83,10 +78,4 @@
             <scope>compile</scope>
         </dependency>
     </dependencies>
-
-=======
-            <version>0.7.1</version>
-        </dependency>
-    </dependencies>
->>>>>>> 63532c4d
 </project>