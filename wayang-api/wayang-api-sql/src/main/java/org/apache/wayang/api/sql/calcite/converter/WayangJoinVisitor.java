--- conflicted
+++ resolved
@@ -18,10 +18,7 @@
 
 package org.apache.wayang.api.sql.calcite.converter;
 
-<<<<<<< HEAD
 import org.apache.calcite.rel.core.Join;
-=======
->>>>>>> 4130b235
 import org.apache.calcite.rex.RexCall;
 import org.apache.calcite.rex.RexInputRef;
 import org.apache.calcite.rex.RexNode;
@@ -47,26 +44,15 @@
         Operator childOpLeft = wayangRelConverter.convert(wayangRelNode.getInput(0));
         Operator childOpRight = wayangRelConverter.convert(wayangRelNode.getInput(1));
 
-<<<<<<< HEAD
         RexNode condition = ((Join) wayangRelNode).getCondition();
 
         if (!condition.isA(SqlKind.EQUALS)) {
             throw new UnsupportedOperationException("Only equality joins supported");
-=======
-        Operator leftChildOperator = wayangRelConverter.convert(wayangRelNode.getInput(0));
-        Operator rightChildOperator = wayangRelConverter.convert(wayangRelNode.getInput(1));
-
-        // Get the join condition. Only supports equality join
-        RexNode condition = wayangRelNode.getCondition();
-        if(!condition.isA(SqlKind.EQUALS)) {
-            new UnsupportedOperationException("Only equality joins supported");
->>>>>>> 4130b235
         }
 
         //offset of the index in the right child
         int offset = wayangRelNode.getInput(0).getRowType().getFieldCount();
 
-<<<<<<< HEAD
         int leftKeyIndex = condition.accept(new KeyIndex(false, Child.LEFT));
         int rightKeyIndex = condition.accept(new KeyIndex(false, Child.RIGHT)) - offset;
 
@@ -97,36 +83,6 @@
         final Child child;
 
         protected KeyIndex(boolean deep, Child child) {
-=======
-        // get the offset of keys in left and right records
-        int leftKeyIndex = condition.accept(new keyIndex(false, Child.LEFT));
-        int rightKeyIndex = condition.accept(new keyIndex(false, Child.RIGHT)) - offset;
-
-
-        JoinOperator<Record, Record, Object>  joinOperator = new JoinOperator<>(
-                new TransformationDescriptor<>(new KeyUdf(leftKeyIndex), Record.class, Object.class),
-                new TransformationDescriptor<>(new KeyUdf(rightKeyIndex), Record.class, Object.class)
-        );
-
-
-        leftChildOperator.connectTo(0,joinOperator,0);
-        rightChildOperator.connectTo(0,joinOperator,1);
-
-        // The join outputs a Tuple2<Record, Record>, lets translate that to a Record
-        MapOperator<Tuple2, Record> mapOperator = new MapOperator(
-                new MapFunctionImpl(),
-                Tuple2.class,
-                Record.class);
-        joinOperator.connectTo(0,mapOperator,0);
-        return mapOperator;
-
-    }
-
-    private class keyIndex extends RexVisitorImpl<Integer> {
-
-        Child child;
-        protected keyIndex(boolean deep, Child child) {
->>>>>>> 4130b235
             super(deep);
             this.child = child;
         }
@@ -134,21 +90,13 @@
         @Override
         public Integer visitCall(RexCall call) {
             RexNode operand = call.getOperands().get(child.ordinal());
-<<<<<<< HEAD
             if (!(operand instanceof RexInputRef rexInputRef)) {
                 throw new UnsupportedOperationException("Unsupported operation");
             }
-=======
-            if(!(operand instanceof RexInputRef)) {
-                new UnsupportedOperationException("unsupported operation");
-            }
-            RexInputRef rexInputRef = (RexInputRef)operand;
->>>>>>> 4130b235
             return rexInputRef.getIndex();
         }
     }
 
-<<<<<<< HEAD
     /**
      * Extracts the key
      */
@@ -160,36 +108,19 @@
         }
 
         public Object apply(final Record record) {
-=======
-    private class KeyUdf implements FunctionDescriptor.SerializableFunction<Record, Object> {
-
-        int index;
-        public KeyUdf(int index) {
-        this.index = index;
-        }
-
-        @Override
-        public Object apply(Record record) {
->>>>>>> 4130b235
             return record.getField(index);
         }
     }
 
-<<<<<<< HEAD
     /**
      * Flattens Tuple2<Record, Record> to Record
      */
     private class MapFunctionImpl implements FunctionDescriptor.SerializableFunction<Tuple2<Record, Record>, Record> {
-=======
-   private class MapFunctionImpl implements
-            FunctionDescriptor.SerializableFunction<Tuple2<Record,Record>, Record> {
->>>>>>> 4130b235
         public MapFunctionImpl() {
             super();
         }
 
         @Override
-<<<<<<< HEAD
         public Record apply(final Tuple2<Record, Record> tuple2) {
             int length1 = tuple2.getField0().size();
             int length2 = tuple2.getField1().size();
@@ -205,23 +136,7 @@
                 fields[j] = tuple2.getField1().getField(j - length1);
             }
             return new Record(fields);
-=======
-        public Record apply(Tuple2<Record, Record> tuple2) {
-            Record r1 = tuple2.getField0();
-            Record r2 = tuple2.getField1();
 
-            int totalSize = r1.size()+ r2.size();
-
-            Object[] objects = new Object[totalSize];
-            int i = 0;
-            for(;i < r1.size(); i++) {
-                objects[i] = r1.getField(i);
-            }
-            for(int j = 0 ; j < r2.size(); j++, i++) {
-                objects[i] = r2.getField(j);
-            }
-            return new Record(objects);
->>>>>>> 4130b235
         }
     }
 
