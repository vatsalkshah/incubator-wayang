--- conflicted
+++ resolved
@@ -25,15 +25,9 @@
         // Build the distinct operator.
         JavaRandomSampleOperator<Integer> sampleOperator =
                 new JavaRandomSampleOperator<>(
-<<<<<<< HEAD
-                        sampleSize,
-                        10L,
-                        DataSetType.createDefaultUnchecked(Integer.class)
-=======
                         iteration -> sampleSize,
                         DataSetType.createDefaultUnchecked(Integer.class),
-                        42
->>>>>>> 6f68d222
+                        42L
                 );
 
         JavaChannelInstance[] inputs = new JavaChannelInstance[]{createCollectionChannelInstance(inputCollection)};
@@ -58,7 +52,7 @@
                 new JavaRandomSampleOperator<>(
                         iterationNumber -> iterationNumber + 3, // iterationNumber=-1, hence sampleSize=2
                         DataSetType.createDefaultUnchecked(Integer.class),
-                        42
+                        42L
                 );
         sampleOperator.setDatasetSize(10);
 
