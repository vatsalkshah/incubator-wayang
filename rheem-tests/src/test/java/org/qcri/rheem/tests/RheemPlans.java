--- conflicted
+++ resolved
@@ -2,15 +2,7 @@
 
 import org.qcri.rheem.basic.data.Tuple2;
 import org.qcri.rheem.basic.operators.*;
-<<<<<<< HEAD
-import org.qcri.rheem.core.api.RheemContext;
-import org.qcri.rheem.core.function.PredicateDescriptor;
-=======
-import org.qcri.rheem.core.function.ExecutionContext;
-import org.qcri.rheem.core.function.FlatMapDescriptor;
-import org.qcri.rheem.core.function.FunctionDescriptor;
->>>>>>> 67a33eed
-import org.qcri.rheem.core.function.TransformationDescriptor;
+import org.qcri.rheem.core.function.*;
 import org.qcri.rheem.core.plan.rheemplan.Operator;
 import org.qcri.rheem.core.plan.rheemplan.RheemPlan;
 import org.qcri.rheem.core.types.DataSetType;
@@ -18,13 +10,8 @@
 
 import java.net.URI;
 import java.net.URISyntaxException;
-<<<<<<< HEAD
-import java.util.Collection;
-import java.util.List;
-=======
 import java.util.*;
 import java.util.stream.Collectors;
->>>>>>> 67a33eed
 
 /**
  * Provides plans that can be used for integration testing..
@@ -175,7 +162,7 @@
         TextFileSource textFileSource2 = new TextFileSource(inputFileUri2.toString());
         FilterOperator<String> noCommaOperator = new FilterOperator<>(s -> !s.contains(","), String.class);
         MapOperator<String, String> upperCaseOperator = new MapOperator<>(
-                        String::toUpperCase, String.class, String.class
+                String::toUpperCase, String.class, String.class
         );
         UnionAllOperator<String> unionOperator = new UnionAllOperator<>(String.class);
         SortOperator<String> sortOperator = new SortOperator<>(String.class);
@@ -323,8 +310,8 @@
                                 this.dictionary = ctx.<Tuple2<Character, Integer>>getBroadcast("vertex IDs").stream()
                                         .map(Tuple2::swap)
                                         .collect(
-                                        Collectors.toMap(Tuple2::getField0, Tuple2::getField1)
-                                );
+                                                Collectors.toMap(Tuple2::getField0, Tuple2::getField1)
+                                        );
                             }
 
                             @Override
@@ -355,20 +342,14 @@
         // Build a Rheem plan.
         TextFileSource textFileSource1 = new TextFileSource(inputFileUri1.toString());
         TextFileSource textFileSource2 = new TextFileSource(inputFileUri2.toString());
-        FilterOperator<String> noCommaOperator = new FilterOperator<>(
-                DataSetType.createDefault(String.class),
-                s -> !s.contains(","));
+        FilterOperator<String> noCommaOperator = new FilterOperator<>(s -> !s.contains(","), String.class);
         MapOperator<String, String> upperCaseOperator = new MapOperator<>(
-                DataSetType.createDefault(String.class),
-                DataSetType.createDefault(String.class),
-                new TransformationDescriptor<>(
-                        String::toUpperCase,
-                        DataUnitType.createBasic(String.class),
-                        DataUnitType.createBasic(String.class)));
-        UnionAllOperator<String> unionOperator = new UnionAllOperator<>(DataSetType.createDefault(String.class));
-        StdoutSink<String> stdoutSink = new StdoutSink<>(DataSetType.createDefault(String.class));
-        DistinctOperator<String> distinctLinesOperator = new DistinctOperator<>(DataSetType.createDefault(String.class));
-        SortOperator<String> sortOperator = new SortOperator<>(DataSetType.createDefault(String.class));
+                new TransformationDescriptor<>(String::toUpperCase, String.class, String.class)
+        );
+        UnionAllOperator<String> unionOperator = new UnionAllOperator<>(String.class);
+        LocalCallbackSink<String> stdoutSink = LocalCallbackSink.createStdoutSink(String.class);
+        DistinctOperator<String> distinctLinesOperator = new DistinctOperator<>(String.class);
+        SortOperator<String> sortOperator = new SortOperator<>(String.class);
 
         LoopOperator<String, Integer> loopOperator = null;
         Operator converge = null;
@@ -385,16 +366,14 @@
         upperCaseOperator.connectTo(0, distinctLinesOperator, 0);
         distinctLinesOperator.connectTo(0, stdoutSink, 0);
 
-
         // Create the RheemPlan.
-        RheemPlan rheemPlan = new RheemPlan();
-        rheemPlan.addSink(stdoutSink);
-        return rheemPlan;
+        return new RheemPlan(stdoutSink);
     }
 
     private static Integer increment(Integer k) {
         return k++;
     }
+
     /**
      * Same loop counter.
      */
@@ -403,28 +382,16 @@
         TextFileSource textFileSource1 = new TextFileSource(inputFileUri1.toString());
         TextFileSource textFileSource2 = new TextFileSource(inputFileUri2.toString());
         MapOperator<Integer, Integer> counter = new MapOperator<>(
-                DataSetType.createDefault(Integer.class),
-                DataSetType.createDefault(Integer.class),
-                new TransformationDescriptor<>(
-                        RheemPlans::increment,
-                        DataUnitType.createBasic(Integer.class),
-                        DataUnitType.createBasic(Integer.class)));
-        UnionAllOperator<String> unionOperator = new UnionAllOperator<>(DataSetType.createDefault(String.class));
-        StdoutSink<String> stdoutSink = new StdoutSink<>(DataSetType.createDefault(String.class));
+                new TransformationDescriptor<>(n -> n + 1, Integer.class, Integer.class)
+        );
+        UnionAllOperator<String> unionOperator = new UnionAllOperator<>(String.class);
+        LocalCallbackSink<String> stdoutSink = LocalCallbackSink.createStdoutSink(String.class);
 
         LoopOperator<String, Integer> loopOperator = new LoopOperator<>(DataSetType.createDefault(String.class),
                 DataSetType.createDefault(Integer.class),
-                new PredicateDescriptor.SerializablePredicate<Collection<Integer>>() {
-                    @Override
-                    public boolean test(Collection<Integer> collection) {
-                        if (collection.iterator().next()>=10){
-                            return true;
-                        }
-                        else {
-                            return false;
-                        }
-                    }
-                });
+                (PredicateDescriptor.SerializablePredicate<Collection<Integer>>) collection ->
+                        collection.iterator().next() >= 10
+                );
 
         // Union 10 times then output
         loopOperator.initialize(textFileSource1, 0);
@@ -434,9 +401,7 @@
         loopOperator.outputConnectTo(stdoutSink, 0);
 
         // Create the RheemPlan.
-        RheemPlan rheemPlan = new RheemPlan();
-        rheemPlan.addSink(stdoutSink);
-        return rheemPlan;
+        return new RheemPlan(stdoutSink);
     }
 }
 
