--- conflicted
+++ resolved
@@ -1,26 +1,20 @@
 package org.qcri.rheem.core.function;
 
-<<<<<<< HEAD
+import org.qcri.rheem.core.optimizer.cardinality.CardinalityEstimate;
+import org.qcri.rheem.core.optimizer.costs.LoadEstimate;
+import org.qcri.rheem.core.optimizer.costs.LoadEstimator;
+import org.qcri.rheem.core.plan.InputSlot;
+import org.qcri.rheem.core.plan.OutputSlot;
+
 import java.io.Serializable;
 import java.util.function.BinaryOperator;
 import java.util.function.Function;
-=======
-import org.qcri.rheem.core.optimizer.cardinality.CardinalityEstimate;
-import org.qcri.rheem.core.optimizer.costs.LoadEstimator;
-import org.qcri.rheem.core.optimizer.costs.LoadEstimate;
-import org.qcri.rheem.core.plan.InputSlot;
-import org.qcri.rheem.core.plan.OutputSlot;
->>>>>>> bb2339a7
 
 /**
  * A function operates on single data units or collections of those.
  */
 public abstract class FunctionDescriptor {
 
-<<<<<<< HEAD
-    @FunctionalInterface
-    public interface SerializableFunction<Input, Output> extends Function<Input, Output>, Serializable {
-=======
     protected final LoadEstimator cpuLoadEstimator;
 
     protected final LoadEstimator memoryLoadEstimator;
@@ -29,7 +23,6 @@
         this.cpuLoadEstimator = cpuLoadEstimator;
         this.memoryLoadEstimator = memoryLoadEstimator;
     }
-
 
     /**
      * Estimate the CPU usage of this instance.
@@ -43,6 +36,7 @@
         return this.cpuLoadEstimator.calculate(inputCardinalities, outputCardinalities);
     }
 
+
     /**
      * Estimate the RAM usage of this instance.
      *
@@ -53,9 +47,19 @@
     public LoadEstimate estimateRamUsage(CardinalityEstimate[] inputCardinalities,
                                          CardinalityEstimate[] outputCardinalities) {
         return this.memoryLoadEstimator.calculate(inputCardinalities, outputCardinalities);
->>>>>>> bb2339a7
     }
 
+    /**
+     * Decorates the default {@link Function} with {@link Serializable}, which is required by some distributed frameworks.
+     */
+    @FunctionalInterface
+    public interface SerializableFunction<Input, Output> extends Function<Input, Output>, Serializable {
+
+    }
+
+    /**
+     * Decorates the default {@link Function} with {@link Serializable}, which is required by some distributed frameworks.
+     */
     @FunctionalInterface
     public interface SerializableBinaryOperator<Type> extends BinaryOperator<Type>, Serializable {
     }
