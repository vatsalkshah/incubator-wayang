<?xml version="1.0" encoding="UTF-8"?>
<!--
  Licensed to the Apache Software Foundation (ASF) under one
  or more contributor license agreements.  See the NOTICE file
  distributed with this work for additional information
  regarding copyright ownership.  The ASF licenses this file
  to you under the Apache License, Version 2.0 (the
  "License"); you may not use this file except in compliance
  with the License.  You may obtain a copy of the License at

      http://www.apache.org/licenses/LICENSE-2.0

  Unless required by applicable law or agreed to in writing,
  software distributed under the License is distributed on an
  "AS IS" BASIS, WITHOUT WARRANTIES OR CONDITIONS OF ANY
  KIND, either express or implied.  See the License for the
  specific language governing permissions and limitations
  under the License.
  -->
<project xmlns="http://maven.apache.org/POM/4.0.0" xmlns:xsi="http://www.w3.org/2001/XMLSchema-instance" xsi:schemaLocation="http://maven.apache.org/POM/4.0.0 http://maven.apache.org/xsd/maven-4.0.0.xsd">
    <modelVersion>4.0.0</modelVersion>

    <parent>
        <groupId>org.apache</groupId>
        <artifactId>apache</artifactId>
        <version>25</version>
    </parent>

    <groupId>org.apache.wayang</groupId>
    <artifactId>wayang</artifactId>
    <version>0.7.0-SNAPSHOT</version>
    <packaging>pom</packaging>

    <name>Apache Wayang (incubating)</name>
    <description>
        Apache Wayang (incubating) is a tool to build platform-agnostic data processing apps and have them both optimized for and
        executed on multiple different execution platforms, such as Java Streams and Apache Spark.
    </description>

    <url>https://wayang.apache.org</url>
    <inceptionYear>2020</inceptionYear>

    <organization>
        <name>The Apache Software Foundation</name>
        <url>https://www.apache.org/</url>
    </organization>

    <licenses>
        <license>
            <name>Apache License, Version 2.0</name>
            <url>https://www.apache.org/licenses/LICENSE-2.0</url>
            <distribution>repo</distribution>
            <comments>
                Apache Wayang (incubating) is an effort undergoing incubation at The Apache Software
                Foundation (ASF), sponsored by the Apache Incubator PMC. Incubation is required
                of all newly accepted projects until a further review indicates that the
                infrastructure, communications, and decision making process have stabilized in
                a manner consistent with other successful ASF projects. While incubation status
                is not necessarily a reflection of the completeness or stability of the code,
                it does indicate that the project has yet to be fully endorsed by the ASF.
            </comments>
        </license>
    </licenses>

    <scm>
        <connection>scm:git:https://gitbox.apache.org/repos/asf/incubator-wayang.git</connection>
        <developerConnection>scm:git:https://gitbox.apache.org/repos/asf/incubator-wayang.git</developerConnection>
        <url>https://github.com/apache/incubator-wayang</url>
<<<<<<< HEAD
        <tag>wayang-0.7.0</tag>
=======
        <tag>rel/0.7.0</tag>
>>>>>>> d3bd2de4
    </scm>

    <issueManagement>
        <system>JIRA</system>
        <url>https://issues.apache.org/jira/browse/WAYANG</url>
    </issueManagement>

    <mailingLists>
        <mailingList>
            <name>Apache Wayang (incubating) Developer List</name>
            <subscribe>mailto:dev-subscribe@wayang.apache.org</subscribe>
            <unsubscribe>mailto:dev-unsubscribe@wayang.apache.org</unsubscribe>
            <post>mailto:dev@wayang.apache.org</post>
            <archive>http://mail-archives.apache.org/mod_mbox/wayang-dev/</archive>
        </mailingList>
        <mailingList>
            <name>Apache Wayang (incubating) Commits List</name>
            <subscribe>mailto:commits-subscribe@wayang.apache.org</subscribe>
            <unsubscribe>mailto:commits-unsubscribe@wayang.apache.org</unsubscribe>
            <post>mailto:commits@wayang.apache.org</post>
            <archive>http://mail-archives.apache.org/mod_mbox/wayang-commits/</archive>
        </mailingList>
    </mailingLists>

    <properties>
        <encoding>UTF-8</encoding>
        <project.build.sourceEncoding>UTF-8</project.build.sourceEncoding>
        <project.root>${basedir}</project.root>
        <dist.id>${project.artifactId}</dist.id>
        <jacoco.destfile>${project.build.directory}/jacoco.exec</jacoco.destfile>
        <maven.kotlin.skip>false</maven.kotlin.skip>

        <!-- Timestamp for the reproducible builds -->
        <project.build.outputTimestamp>2023-06-25T11:35:19Z</project.build.outputTimestamp>

        <assertj.version>3.17.2</assertj.version>
        <commons-io.version>2.5</commons-io.version>
        <guava.version>19.0</guava.version>
        <hamcrest.version>1.3</hamcrest.version>
        <jackson.version>2.10.2</jackson.version>
        <jacoco.version>0.8.5</jacoco.version>
        <jodatime.version>2.10.6</jodatime.version>
        <jsonpath.version>2.4.0</jsonpath.version>
        <junit5.version>5.6.1</junit5.version>
        <mockito.version>3.5.10</mockito.version>
        <mockk.version>1.10.0</mockk.version>
        <external.platforms.scope>provided</external.platforms.scope>
        <hadoop.version>3.1.2</hadoop.version>
        <!-- To be overridden by individual modules -->
        <java-module-name>org.apache.wayang.default</java-module-name>
        <code.coverage.project.folder>${basedir}/</code.coverage.project.folder>
        <code.coverage.overall.data.folder>${basedir}/target/aggregate.exec</code.coverage.overall.data.folder>
    </properties>

    <!-- Make Snapshots of Apache projects available -->
    <repositories>
        <repository>
            <id>apache-snapshots</id>
            <url>https://repository.apache.org/content/repositories/snapshots</url>
            <releases>
                <enabled>false</enabled>
            </releases>
            <snapshots>
                <enabled>true</enabled>
            </snapshots>
        </repository>
    </repositories>

    <!-- Make Snapshots of Apache plugins available -->
    <pluginRepositories>
        <pluginRepository>
            <id>apache-snapshots</id>
            <url>https://repository.apache.org/content/repositories/snapshots</url>
            <releases>
                <enabled>false</enabled>
            </releases>
            <snapshots>
                <enabled>true</enabled>
            </snapshots>
        </pluginRepository>
    </pluginRepositories>



    <profiles>
        <profile>
            <!-- Include the external platforms in the build. -->
            <id>standalone</id>
            <properties>
                <external.platforms.scope>compile</external.platforms.scope>
            </properties>
        </profile>
        <profile>
            <!-- Profile to be activated when building the docs artifacts.  -->
            <id>build-docs</id>
            <properties>
                <shared.resources>${project.build.directory}/shared-resources</shared.resources>
                <maven.main.skip>false</maven.main.skip>
                <maven.test.skip>false</maven.test.skip>
                <maven.install.skip>false</maven.install.skip>
                <maven.deploy.skip>false</maven.deploy.skip>
                <skipTests>false</skipTests>
            </properties>

            <dependencies>
                <dependency>
                    <groupId>org.apache.wayang</groupId>
                    <artifactId>wayang-resources</artifactId>
                    <version>0.7.0-SNAPSHOT</version>
                    <type>zip</type>
                    <optional>true</optional>
                </dependency>
            </dependencies>

            <build>
                <plugins>
                    <!-- Configures JavaDoc generation. -->
                    <plugin>
                        <groupId>org.apache.maven.plugins</groupId>
                        <artifactId>maven-javadoc-plugin</artifactId>
                        <executions>
                            <execution>
                                <id>aggregate-javadoc</id>
                                <goals>
                                    <goal>aggregate-no-fork</goal>
                                </goals>
                                <phase>package</phase>
                            </execution>
                        </executions>
                    </plugin>

                    <plugin>
                        <groupId>org.jfrog.buildinfo</groupId>
                        <artifactId>artifactory-maven-plugin</artifactId>
                    </plugin>

                </plugins>

            </build>
        </profile>
        <profile>
            <id>web-documentation</id>
            <modules>
                <module>wayang-docs</module>
            </modules>
        </profile>

        <profile>
            <!-- Perform steps to deploy Apache Wayang (incubating). -->
            <id>deployment</id>
            <build>
                <plugins>
                    <plugin>
                        <groupId>org.apache.maven.plugins</groupId>
                        <artifactId>maven-source-plugin</artifactId>
                    </plugin>
                    <plugin>
                        <groupId>org.apache.maven.plugins</groupId>
                        <artifactId>maven-javadoc-plugin</artifactId>
                    </plugin>
                    <plugin>
                        <groupId>org.apache.maven.plugins</groupId>
                        <artifactId>maven-gpg-plugin</artifactId>
                    </plugin>
                </plugins>
            </build>
        </profile>

        <profile>
            <!-- Perform steps to deploy Apache Wayang (incubating). -->
            <id>deployment-dryrun</id>
            <build>
                <plugins>
                    <plugin>
                        <groupId>org.apache.maven.plugins</groupId>
                        <artifactId>maven-source-plugin</artifactId>
                    </plugin>
                    <plugin>
                        <groupId>org.apache.maven.plugins</groupId>
                        <artifactId>maven-javadoc-plugin</artifactId>
                    </plugin>
                </plugins>
            </build>
        </profile>


        <profile>

            <!-- Profile to be run on the CI server, JARs JavaDocs -->
            <id>ci</id>
            <build>
                <plugins>

                    <plugin>
                        <groupId>org.apache.maven.plugins</groupId>
                        <artifactId>maven-javadoc-plugin</artifactId>
                        <executions>
                            <execution>
                                <id>package-javadoc</id>
                                <goals>
                                    <goal>jar</goal>
                                </goals>
                                <phase>package</phase>
                            </execution>
                        </executions>
                    </plugin>
                    <plugin>
                        <groupId>org.apache.maven.plugins</groupId>
                        <artifactId>maven-checkstyle-plugin</artifactId>
                        <configuration>
                            <configLocation>google_checks.xml</configLocation>
                            <includes>**/*</includes>
                            <excludes>
                                **/.flattened-pom.xml,.git/**/*,target/**/*,**/target/**/*,.idea/**/*,**/spring.schemas,**/*.svg,mvnw,mvnw.cmd,**/*.graphml,work/**/*
                            </excludes>
                            <sourceDirectories>./</sourceDirectories>
                        </configuration>
                        <executions>
                            <execution>
                                <phase>
                                    validate
                                </phase>
                                <goals>
                                    <goal>check</goal>
                                </goals>
                            </execution>
                        </executions>
                    </plugin>
                </plugins>
            </build>
        </profile>

        <profile>
            <id>java8</id>
            <activation>
                <jdk>1.8</jdk>
            </activation>
            <properties>
                <java.version>1.8</java.version>
                <source.level>1.8</source.level>
                <maven.compiler.source>1.8</maven.compiler.source>
                <maven.compiler.target>1.8</maven.compiler.target>
            </properties>
            <build>
                <plugins>
                    <plugin>
                        <groupId>org.apache.maven.plugins</groupId>
                        <artifactId>maven-enforcer-plugin</artifactId>
                        <executions>
                            <execution>
                                <id>enforce-maven-version</id>
                                <goals>
                                    <goal>enforce</goal>
                                </goals>
                                <configuration>
                                    <rules>
                                        <requireJavaVersion>
                                            <version>1.8</version>
                                        </requireJavaVersion>
                                    </rules>
                                </configuration>
                            </execution>
                        </executions>
                    </plugin>
                </plugins>
            </build>
        </profile>

        <!-- Used to build Java 11+ -->
        <profile>
            <id>java11</id>
            <activation>
                <jdk>11</jdk>
            </activation>
            <properties>
                <java.version>11</java.version>
                <source.level>11</source.level>
                <maven.compiler.source>11</maven.compiler.source>
                <maven.compiler.target>11</maven.compiler.target>
                <maven.compiler.release>11</maven.compiler.release>
                <jaxb.version>2.2.11</jaxb.version>
                <java-activation.version>1.1.1</java-activation.version>
                <javax-annotation-api>1.3.2</javax-annotation-api>
            </properties>
            <build>
                <plugins>
                    <plugin>
                        <groupId>org.apache.maven.plugins</groupId>
                        <artifactId>maven-enforcer-plugin</artifactId>
                        <executions>
                            <execution>
                                <id>enforce-maven-version</id>
                                <goals>
                                    <goal>enforce</goal>
                                </goals>
                                <configuration>
                                    <rules>
                                        <requireJavaVersion>
                                            <version>11</version>
                                        </requireJavaVersion>
                                    </rules>
                                </configuration>
                            </execution>
                        </executions>
                    </plugin>
                    <plugin>
                        <groupId>org.apache.maven.plugins</groupId>
                        <artifactId>maven-javadoc-plugin</artifactId>
                        <configuration>
                            <source>11</source>
                            <detectJavaApiLink>false</detectJavaApiLink>
                        </configuration>
                    </plugin>
                </plugins>
            </build>

        </profile>

        <!--
            Profile to be run before a release is executed, currently does the following:

            - Prevents thrid-party snapshot dependencies in projects
        -->
        <!-- TODO: This is actually automatically done by the maven-release-plugin:prepare goal Therefore if could be removed -->
        <profile>
            <id>pre-release</id>
            <build>
                <plugins>
                    <plugin>
                        <groupId>org.apache.maven.plugins</groupId>
                        <artifactId>maven-enforcer-plugin</artifactId>
                        <executions>
                            <execution>
                                <id>enforce-no-third-party-snapshots</id>
                                <goals>
                                    <goal>enforce</goal>
                                </goals>
                                <configuration>
                                    <rules>
                                        <requireReleaseDeps>
                                            <failWhenParentIsSnapshot>false</failWhenParentIsSnapshot>
                                            <excludes>
                                                <exclude>org.apache.wayang:*</exclude>
                                            </excludes>
                                        </requireReleaseDeps>
                                    </rules>
                                </configuration>
                            </execution>
                        </executions>
                    </plugin>
                </plugins>
            </build>
        </profile>


        <profile>
            <id>scala</id>
            <activation>
                <file>
                    <exists>src/main/scala</exists>
                </file>
            </activation>
            <dependencyManagement>
                <dependencies>
                    <dependency>
                        <groupId>org.scala-lang</groupId>
                        <artifactId>scala-library</artifactId>
                        <version>${scala.version}</version>
                    </dependency>
                </dependencies>
            </dependencyManagement>
            <build>
                <pluginManagement>
                    <plugins>
                        <plugin>
                            <groupId>net.alchim31.maven</groupId>
                            <artifactId>scala-maven-plugin</artifactId>
                            <version>4.5.4</version>
                            <executions>
                                <execution>
                                    <id>compile-scala</id>
                                    <goals>
                                        <goal>compile</goal>
                                        <goal>testCompile</goal>
                                    </goals>
                                    <configuration>
                                        <scalaVersion>${scala.version}</scalaVersion>
                                        <sourceDir>${project.build.sourceDirectory}/../scala</sourceDir>
                                        <testSourceDir>${project.build.testSourceDirectory}/../scala</testSourceDir>
                                    </configuration>
                                </execution>
                                <execution>
                                    <id>add-scala-src</id>
                                    <phase>prepare-package</phase>
                                    <goals>
                                        <goal>add-source</goal>
                                    </goals>
                                </execution>
                                <!-- Getting strange CNFE errors:
                                 java.lang.NoClassDefFoundError: javax/tools/ToolProvider
                                 -->
                                <!--execution>
                                    <id>generate-scaladoc</id>
                                    <goals>
                                        <goal>doc-jar</goal>
                                    </goals>
                                </execution-->
                            </executions>
                        </plugin>
                    </plugins>
                </pluginManagement>
                <plugins>
                    <plugin>
                        <groupId>net.alchim31.maven</groupId>
                        <artifactId>scala-maven-plugin</artifactId>
                    </plugin>
                    <!--                    <plugin>-->
                    <!--                        <artifactId>maven-jar-plugin</artifactId>-->
                    <!--                    </plugin>-->
                </plugins>
            </build>
        </profile>

        <profile>
            <id>scala-11</id>
            <activation>
                <file>
                    <exists>scala_2.11</exists>
                </file>
            </activation>
            <properties>
                <scala.version>2.11.12</scala.version>
                <scala.mayor.version>2.11</scala.mayor.version>
                <spark.version>2.4.8</spark.version>
            </properties>
            <build>
                <plugins>
                    <plugin>
                        <groupId>org.codehaus.mojo</groupId>
                        <artifactId>build-helper-maven-plugin</artifactId>
                        <executions>
                            <execution>
                                <id>adding-source-java-scala-2.11</id>
                                <phase>generate-sources</phase>
                                <goals>
                                    <goal>add-source</goal>
                                </goals>
                                <configuration>
                                    <sources>
                                        <source>../code/main/java</source>
                                        <source>src/main/java</source>
                                    </sources>
                                </configuration>
                            </execution>
                            <execution>
                                <id>adding-resources-scala-2.11</id>
                                <phase>generate-resources</phase>
                                <goals>
                                    <goal>add-resource</goal>
                                </goals>
                                <configuration>
                                    <resources>
                                        <resource>
                                            <directory>
                                                ../code/main/resources
                                            </directory>
                                        </resource>
                                        <resource>
                                            <directory>
                                                src/main/resources
                                            </directory>
                                        </resource>
                                    </resources>
                                </configuration>
                            </execution>
                            <execution>
                                <id>adding-test-source-java-scala-2.11</id>
                                <phase>generate-test-sources</phase>
                                <goals>
                                    <goal>add-test-source</goal>
                                </goals>
                                <configuration>
                                    <sources>
                                        <source>../code/test/java</source>
                                        <source>src/test/java</source>
                                    </sources>
                                </configuration>
                            </execution>
                            <execution>
                                <id>adding-test-resources-scala-2.11</id>
                                <phase>generate-test-resources</phase>
                                <goals>
                                    <goal>add-test-resource</goal>
                                </goals>
                                <configuration>
                                    <resources>
                                        <resource>
                                            <directory>
                                                ../code/test/resources
                                            </directory>
                                        </resource>
                                        <resource>
                                            <directory>
                                                src/test/resources
                                            </directory>
                                        </resource>
                                    </resources>
                                </configuration>
                            </execution>
                        </executions>
                    </plugin>
                    <plugin>
                        <groupId>net.alchim31.maven</groupId>
                        <artifactId>scala-maven-plugin</artifactId>
                        <executions>
                            <execution>
                                <id>add-source-scala</id>
                                <goals>
                                    <goal>add-source</goal>
                                </goals>
                                <configuration>
                                    <sourceDir>../code/main/scala</sourceDir>
                                    <testSourceDir>../code/test/scala</testSourceDir>
                                </configuration>
                            </execution>
                        </executions>
                    </plugin>
                </plugins>
            </build>
        </profile>

        <profile>
            <id>scala-12</id>
            <activation>
                <file>
                    <exists>scala_2.12</exists>
                </file>
            </activation>
            <properties>
                <scala.version>2.12.12</scala.version>
                <scala.mayor.version>2.12</scala.mayor.version>
                <spark.version>3.1.2</spark.version>
            </properties>
            <build>
                <plugins>
                    <plugin>
                        <groupId>org.codehaus.mojo</groupId>
                        <artifactId>build-helper-maven-plugin</artifactId>
                        <executions>
                            <execution>
                                <id>adding-source-java-scala-2.12</id>
                                <phase>generate-sources</phase>
                                <goals>
                                    <goal>add-source</goal>
                                </goals>
                                <configuration>
                                    <sources>
                                        <source>../code/main/java</source>
                                        <source>src/main/java</source>
                                    </sources>
                                </configuration>
                            </execution>
                            <execution>
                                <id>adding-resources-scala-2.12</id>
                                <phase>generate-resources</phase>
                                <goals>
                                    <goal>add-resource</goal>
                                </goals>
                                <configuration>
                                    <resources>
                                        <resource>
                                            <directory>
                                                ../code/main/resources
                                            </directory>
                                        </resource>
                                        <resource>
                                            <directory>
                                                src/main/resources
                                            </directory>
                                        </resource>
                                    </resources>
                                </configuration>
                            </execution>
                            <execution>
                                <id>adding-test-source-java-scala-2.12</id>
                                <phase>generate-test-sources</phase>
                                <goals>
                                    <goal>add-test-source</goal>
                                </goals>
                                <configuration>
                                    <sources>
                                        <source>../code/test/java</source>
                                        <source>src/test/java</source>
                                    </sources>
                                </configuration>
                            </execution>
                            <execution>
                                <id>adding-test-resources-scala-2.12</id>
                                <phase>generate-test-resources</phase>
                                <goals>
                                    <goal>add-test-resource</goal>
                                </goals>
                                <configuration>
                                    <resources>
                                        <resource>
                                            <directory>
                                                ../code/test/resources
                                            </directory>
                                        </resource>
                                        <resource>
                                            <directory>
                                                src/test/resources
                                            </directory>
                                        </resource>
                                    </resources>
                                </configuration>
                            </execution>
                        </executions>
                    </plugin>
                    <plugin>
                        <groupId>net.alchim31.maven</groupId>
                        <artifactId>scala-maven-plugin</artifactId>
                        <executions>
                            <execution>
                                <id>add-source-scala</id>
                                <goals>
                                    <goal>add-source</goal>
                                </goals>
                                <configuration>
                                    <sourceDir>../code/main/scala</sourceDir>
                                    <testSourceDir>../code/test/scala</testSourceDir>
                                </configuration>
                            </execution>
                        </executions>
                    </plugin>
                </plugins>
            </build>
        </profile>

        <profile>
            <id>scala-parent-default</id>
            <activation>
                <file>
                    <exists>code</exists>
                </file>
            </activation>
            <properties>
                <scala.version>2.12.12</scala.version>
                <scala.mayor.version>2.12</scala.mayor.version>
                <spark.version>3.1.2</spark.version>
            </properties>
        </profile>


        <profile>
            <id>antlr</id>
            <activation>
                <file>
                    <exists>src/main/antlr4</exists>
                </file>
            </activation>
            <properties>
                <antlr.version>4.9.1</antlr.version>
            </properties>
            <build>
                <pluginManagement>
                    <plugins>
                        <!-- trigger run with mvn process-resouces; then see target/generated-sources/antlr4 -->
                        <plugin>
                            <groupId>org.antlr</groupId>
                            <artifactId>antlr4-maven-plugin</artifactId>
                            <version>${antlr.version}</version>
                            <executions>
                                <execution>
                                    <id>run-antlr</id>
                                    <goals>
                                        <goal>antlr4</goal>
                                    </goals>
                                    <configuration>
                                        <visitor>true</visitor>
                                        <sourceDirectory>${project.build.sourceDirectory}/../antlr4</sourceDirectory>
                                    </configuration>
                                </execution>
                            </executions>
                        </plugin>
                    </plugins>
                </pluginManagement>
                <plugins>
                    <!-- trigger run with mvn process-resouces; then see target/generated-sources/antlr4 -->
                    <plugin>
                        <groupId>org.antlr</groupId>
                        <artifactId>antlr4-maven-plugin</artifactId>
                    </plugin>
                </plugins>
            </build>
            <dependencies>
                <dependency>
                    <groupId>org.antlr</groupId>
                    <artifactId>antlr4</artifactId>
                    <version>${antlr.version}</version>
                    <scope>provided</scope>
                </dependency>
            </dependencies>
        </profile>

        <profile>
            <id>add-dependencies</id>
            <build>
                <pluginManagement>
                    <plugins>
                        <plugin>
                            <groupId>org.apache.maven.plugins</groupId>
                            <artifactId>maven-dependency-plugin</artifactId>
                            <version>3.1.2</version>
                            <executions>
                                <execution>
                                    <id>copy-dependencies</id>
                                    <phase>prepare-package</phase>
                                    <goals>
                                        <goal>copy-dependencies</goal>
                                    </goals>
                                    <configuration>
                                        <outputDirectory>${project.build.directory}/lib</outputDirectory>
                                        <overWriteReleases>false</overWriteReleases>
                                        <overWriteSnapshots>false</overWriteSnapshots>
                                        <overWriteIfNewer>true</overWriteIfNewer>
                                    </configuration>
                                </execution>
                            </executions>
                        </plugin>
                    </plugins>
                </pluginManagement>
            </build>
        </profile>

        <!-- Allows skipping of the pre-flight-check as needed when deploying on jenkins -->
        <profile>
            <id>skip-prerequisite-check</id>
            <activation>
            </activation>
            <build>
                <plugins>
                    <!-- Make some additional properties available to simplify keeping some content up to date -->
                    <plugin>
                        <groupId>org.codehaus.gmaven</groupId>
                        <artifactId>groovy-maven-plugin</artifactId>
                        <version>2.1.1</version>
                        <executions>
                            <!-- Do some pre-build checks and report any findings to the user -->
                            <execution>
                                <id>prerequisite-check</id>
                                <phase>validate</phase>
                                <goals>
                                    <goal>execute</goal>
                                </goals>
                                <inherited>false</inherited>
                                <configuration>
                                    <source>
                                        print "\nSkipping prerequisite-check\n\n"
                                    </source>
                                </configuration>
                            </execution>
                        </executions>
                    </plugin>
                </plugins>
            </build>
        </profile>

        <!-- Profile for linux (Self-Enabling) -->
        <profile>
            <id>os-unix</id>
            <activation>
                <os>
                    <family>unix</family>
                </os>
            </activation>
            <properties>
                <os.suffix>linux</os.suffix>
                <os.classifier>linux-x86_64</os.classifier>
            </properties>
        </profile>
        <!-- Profile for mac (Self-Enabling) -->
        <profile>
            <id>os-mac</id>
            <activation>
                <os>
                    <family>mac</family>
                </os>
            </activation>
            <properties>
                <os.suffix>mac</os.suffix>
                <os.classifier>mac-x86_64</os.classifier>
            </properties>
        </profile>
        <!-- profile for windows (Self-Enabling) -->
        <profile>
            <id>os-windows</id>
            <activation>
                <os>
                    <family>windows</family>
                </os>
            </activation>
            <properties>
                <os.suffix>win</os.suffix>
                <os.classifier>windows-x86_64</os.classifier>
            </properties>
        </profile>

        <profile>
            <id>disable-java8-doclint</id>
            <activation>
                <jdk>[1.8,)</jdk>
            </activation>
            <properties>
                <additionalparam>-Xdoclint:none</additionalparam>
            </properties>
        </profile>

        <profile>
            <id>apache-release</id>
            <build>
                <finalName>apache-${project.artifactId}-${project.version}-incubating</finalName>
                <resources>
                    <resource>
                        <directory>src/main/resources</directory>
                    </resource>
                    <resource>
                        <directory>${project.basedir}</directory>
                        <includes>
                            <include>DISCLAIMER</include>
                            <include>LICENSE</include>
                            <include>NOTICE</include>
                            <include>RELEASE_NOTES</include>
                            <include>README.md</include>
                        </includes>
                    </resource>
                </resources>
                <plugins>
                    <!-- Create a source-release artifact that contains the fully buildable
                         project directory source structure. This is the artifact which is
                         the official subject of any release vote. -->
                    <plugin>
                        <groupId>org.apache.maven.plugins</groupId>
                        <artifactId>maven-assembly-plugin</artifactId>
                        <executions>
                            <execution>
                                <id>source-release-assembly</id>
                                <phase>package</phase>
                                <goals>
                                    <goal>single</goal>
                                </goals>
                                <configuration>
                                    <finalName>apache-${project.artifactId}-${project.version}-incubating</finalName>
                                </configuration>
                            </execution>
                        </executions>
                    </plugin>
                </plugins>
            </build>
        </profile>
    </profiles>

    <dependencyManagement>
        <dependencies>
            <dependency>
                <groupId>com.fasterxml.jackson</groupId>
                <artifactId>jackson-bom</artifactId>
                <version>${jackson.version}</version>
                <type>pom</type>
                <scope>import</scope>
            </dependency>
            <dependency>
                <groupId>org.junit</groupId>
                <artifactId>junit-bom</artifactId>
                <version>${junit5.version}</version>
                <type>pom</type>
                <scope>import</scope>
            </dependency>
            <!-- Logging -->
            <dependency>
                <groupId>org.apache.logging.log4j</groupId>
                <artifactId>log4j-bom</artifactId>
                <version>2.17.0</version>
                <scope>import</scope>
                <type>pom</type>
            </dependency>
        </dependencies>
    </dependencyManagement>

    <dependencies>

        <!-- Test -->
        <dependency>
            <groupId>org.junit.jupiter</groupId>
            <artifactId>junit-jupiter</artifactId>
            <scope>test</scope>
        </dependency>

        <dependency>
            <groupId>org.junit.vintage</groupId>
            <artifactId>junit-vintage-engine</artifactId>
            <scope>test</scope>
        </dependency>

        <dependency>
            <groupId>org.mockito</groupId>
            <artifactId>mockito-core</artifactId>
            <version>${mockito.version}</version>
            <scope>test</scope>
        </dependency>

        <dependency>
            <groupId>org.mockito</groupId>
            <artifactId>mockito-junit-jupiter</artifactId>
            <version>${mockito.version}</version>
            <scope>test</scope>
        </dependency>

        <dependency>
            <groupId>org.assertj</groupId>
            <artifactId>assertj-core</artifactId>
            <version>${assertj.version}</version>
            <scope>test</scope>
        </dependency>

        <!-- Coverage -->
        <!-- TODO: add the coverage elements -->

    </dependencies>

    <build>

        <!--
            Default versioned declarations of managed plugins
            to be overridden when the distribute profile is active.
            If this section was missing, Maven would complain about
            missing version numbers for executions without the
            profile active.
        -->

        <pluginManagement>

            <plugins>
                <plugin>
                    <groupId>org.openclover</groupId>
                    <artifactId>clover-maven-plugin</artifactId>
                    <version>4.2.1</version>
                </plugin>

                <plugin>
                    <groupId>org.apache.maven.plugins</groupId>
                    <artifactId>maven-assembly-plugin</artifactId>
                    <version>3.3.0</version>
                </plugin>

                <plugin>
                    <groupId>org.apache.maven.plugins</groupId>
                    <artifactId>maven-antrun-plugin</artifactId>
                    <version>3.0.0</version>
                </plugin>



                <plugin>
                    <groupId>org.apache.maven.plugins</groupId>
                    <artifactId>maven-compiler-plugin</artifactId>
                    <version>3.8.1</version>
                    <configuration>
                        <forceJavacCompilerUse>true</forceJavacCompilerUse>
                    </configuration>
                </plugin>

                <plugin>
                    <groupId>org.apache.maven.plugins</groupId>
                    <artifactId>maven-checkstyle-plugin</artifactId>
                    <version>3.1.1</version>
                    <dependencies>
                        <dependency>
                            <groupId>com.puppycrawl.tools</groupId>
                            <artifactId>checkstyle</artifactId>
                            <version>8.33</version>
                        </dependency>
                    </dependencies>
                </plugin>

                <plugin>
                    <groupId>org.apache.maven.plugins</groupId>
                    <artifactId>maven-dependency-plugin</artifactId>
                    <version>3.1.2</version>
                </plugin>

                <plugin>
                    <groupId>org.apache.maven.plugins</groupId>
                    <artifactId>maven-deploy-plugin</artifactId>
                    <version>3.0.0-M1</version>
                </plugin>

                <plugin>
                    <groupId>org.apache.maven.plugins</groupId>
                    <artifactId>maven-enforcer-plugin</artifactId>
                    <version>3.0.0-M3</version>
                </plugin>

                <plugin>
                    <groupId>org.apache.maven.plugins</groupId>
                    <artifactId>maven-failsafe-plugin</artifactId>
                    <version>2.19.1</version>
                    <executions>
                        <execution>
                            <goals>
                                <goal>integration-test</goal>
                                <goal>verify</goal>
                            </goals>
                        </execution>
                    </executions>
                    <configuration>
                        <trimStackTrace>false</trimStackTrace>
                        <enableAssertions>true</enableAssertions>
                    </configuration>
                </plugin>

                <plugin>
                    <groupId>org.apache.maven.plugins</groupId>
                    <artifactId>maven-jar-plugin</artifactId>
                    <version>3.2.2</version>
                </plugin>

                <plugin>
                    <groupId>org.apache.maven.plugins</groupId>
                    <artifactId>maven-javadoc-plugin</artifactId>
                    <version>3.3.0</version>
                    <executions>
                        <execution>
                            <id>attach-javadocs</id>
                            <goals>
                                <goal>jar</goal>
                            </goals>
                        </execution>
                    </executions>
                    <configuration>
                        <detectLinks>false</detectLinks>
                        <detectJavaApiLink>true</detectJavaApiLink>
                        <doclint>none</doclint>
<!--                    <additionalparam>-Xdoclint:none</additionalparam>-->
                    </configuration>
                </plugin>

                <plugin>
                    <groupId>org.apache.maven.plugins</groupId>
                    <artifactId>maven-source-plugin</artifactId>
                    <version>3.2.1</version>
                    <executions>
                        <execution>
                            <id>attach-sources</id>
                            <goals>
                                <goal>jar-no-fork</goal>
                            </goals>
                        </execution>
                    </executions>
                </plugin>

                <plugin>
                    <groupId>org.apache.maven.plugins</groupId>
                    <artifactId>maven-surefire-plugin</artifactId>
                    <version>3.0.0-M5</version>
                    <configuration>
                        <useSystemClassLoader>false</useSystemClassLoader>
                    </configuration>
                </plugin>

                <plugin>
                    <groupId>org.codehaus.mojo</groupId>
                    <artifactId>build-helper-maven-plugin</artifactId>
                    <version>3.1.0</version>
                </plugin>

                <plugin>
                    <groupId>org.jfrog.buildinfo</groupId>
                    <artifactId>artifactory-maven-plugin</artifactId>
                    <version>2.7.0</version>
                </plugin>
                <plugin>
                    <groupId>org.apache.maven.plugins</groupId>
                    <artifactId>maven-site-plugin</artifactId>
                    <version>3.7</version>
                    <configuration>

                    </configuration>
                </plugin>
            </plugins>

        </pluginManagement>

        <plugins>
            <!-- Make some additional properties available to simplify keeping some content up to date -->
            <plugin>
                <groupId>org.codehaus.gmaven</groupId>
                <artifactId>groovy-maven-plugin</artifactId>
                <version>2.1.1</version>
                <executions>
                    <!-- Do some pre-build checks and report any findings to the user -->
                    <execution>
                        <id>prerequisite-check</id>
                        <phase>validate</phase>
                        <goals>
                            <goal>execute</goal>
                        </goals>
                        <inherited>false</inherited>
                        <configuration>
                            <source>${project.basedir}/src/main/script/prerequisiteCheck.groovy</source>
                        </configuration>
                    </execution>
                </executions>
                <dependencies>
                    <dependency>
                        <groupId>joda-time</groupId>
                        <artifactId>joda-time</artifactId>
                        <version>2.10.8</version>
                    </dependency>
                </dependencies>
            </plugin>

            <!-- Fail the build if files don't have a valid header -->
            <plugin>
                <groupId>org.apache.rat</groupId>
                <artifactId>apache-rat-plugin</artifactId>
                <version>0.13</version>
                <executions>
                    <execution>
                        <id>license-check</id>
                        <phase>verify</phase>
                        <goals>
                            <goal>check</goal>
                        </goals>
                    </execution>
                </executions>
                <configuration>
                    <!-- Right now this would fail the build as not all files have Apache headers -->
                    <!-- TODO: Enable asap -->
                    <useMavenDefaultExcludes>true</useMavenDefaultExcludes>
                    <!--
                       Make rat output the files with missing licensed directly into the
                       build output (This way we don't have to look into the rat.txt to find
                       out which ones)
                   -->
                    <consoleOutput>true</consoleOutput>
                    <excludes>
                        <!-- Git related files -->
                        <exclude>**/.git/**</exclude>
                        <exclude>**/.gitignore</exclude>
                        <exclude>**/.gitmodules</exclude>
                        <exclude>**/.github/actions/**</exclude>

                        <!-- Maven related files -->
                        <exclude>**/target/**</exclude>
                        <exclude>target/**</exclude>

                        <!-- Eclipse related files -->
                        <exclude>**/.project</exclude>
                        <exclude>**/.settings/**</exclude>
                        <exclude>**/.classpath</exclude>
                        <exclude>**/.factorypath</exclude>
                        
                        <!--RAT files-->
                        <exclude>**/apache-rat-0.13/**</exclude>

                        <!-- IntelliJ related files -->
                        <exclude>**/.idea/**</exclude>
                        <exclude>**/*.iml</exclude>

                        <exclude>**/*.yaml</exclude>
                        <exclude>**/*.json</exclude>

                        <exclude>**/*.log</exclude>
                        <exclude>**/*.input</exclude>

                        <exclude>**/*.svg</exclude>
                        <exclude>**/Gemfile.lock</exclude>
                        <exclude>**/.jekyll-cache/**</exclude>
                        <exclude>**/README.md</exclude>
                        <exclude>**/general-todos.md</exclude>
                        <exclude>**/scala_1*</exclude>

                        <exclude>**/*pb2.py</exclude>
                        <exclude>**/.rat-excludes</exclude>                      
                        <exclude>**/*.csv</exclude>
                        <exclude>**/*.properties</exclude>
                    </excludes>
                </configuration>
            </plugin>
            <!-- Fail the build if some dependency don't have a valid license -->
            <plugin>
                <groupId>org.codehaus.mojo</groupId>
                <artifactId>license-maven-plugin</artifactId>
                <version>2.0.0</version>
                <executions>
                    <execution>
                        <id>license-check</id>
                        <phase>verify</phase>
                        <goals>
                            <goal>aggregate-add-third-party</goal>
                        </goals>
                    </execution>
                </executions>
                <configuration>
                    <licenseMerges>
                        <licenseMerge>ASF 2.0 | The Apache Software License, Version 2.0 | Apache License, Version 2.0 | Apache 2.0 License | Apache License Version 2.0 | Apache 2.0 | Apache-2.0 | The Apache License, Version 2.0 | Apache License Version 2 | Apache 2 | http://www.apache.org/licenses/LICENSE-2.0.txt | Apache License 2.0 | Apache Software License - Version 2.0</licenseMerge>
                        <licenseMerge>BSD 3-claus | 3-Clause BSD License | BSD 3 Clause License | BSD 3 Clause | BSD 3-Clause "New" or "Revised" License (BSD-3-Clause) | BSD licence | BSD | New BSD License | Revised BSD | The BSD 3-Clause License | The BSD License | The New BSD License | New BSD license | BSD 3-clause | BSD 3-Clause | BSD-3-Clause </licenseMerge>
                        <licenseMerge>MIT | MIT License | The MIT License </licenseMerge>
                        <licenseMerge>BSD 2-claus | BSD 2-Clause License | BSD 2-Clause | BSD-2-Clause</licenseMerge>
                        <licenseMerge>HSQLDB | HSQLDB License, a BSD open source license</licenseMerge>
                        <licenseMerge>Eclipse | EPL 2.0 |  EPL 1.0 | Eclipse Public License, Version 2.0 | Eclipse Distribution License - v 1.0</licenseMerge>
                    </licenseMerges>
                    <includedLicenses>
                        ASF 2.0 | BSD 2-claus | BSD 3-claus | MIT | CC0 | HSQLDB | PostgreSQL | Eclipse | Public Domain | iCal4j - License
                    </includedLicenses>
                    <failOnBlacklist>true</failOnBlacklist>
                    <excludedGroups>
                        org.apache.spark.*|org.apache.hadoop.*|org.apache.giraph.*|org.antlr.*|junit.*|org.graphchi.*
                    </excludedGroups>
                    <excludeTransitiveDependencies>true</excludeTransitiveDependencies>
                </configuration>
            </plugin>
            <!-- Generate the legally required text files in the jars -->
            <plugin>
                <groupId>org.apache.maven.plugins</groupId>
                <artifactId>maven-remote-resources-plugin</artifactId>
                <executions>
                    <execution>
                        <id>process-resource-bundles</id>
                        <phase>prepare-package</phase>
                        <goals>
                            <goal>process</goal>
                        </goals>
                        <configuration>
                            <resourceBundles>
                                <!-- Will generate META-INF/{DEPENDENCIES,LICENSE,NOTICE} -->
                                <resourceBundle>org.apache:apache-jar-resource-bundle:1.4</resourceBundle>
                                <!-- Will generate META-INF/DISCLAIMER  -->
                                <resourceBundle>org.apache:apache-incubator-disclaimer-resource-bundle:1.1</resourceBundle>
                            </resourceBundles>
                            <!-- Content in this directory will be appended to generated resources -->
                            <appendedResourcesDirectory>${basedir}/src/remote-resources</appendedResourcesDirectory>
                        </configuration>
                    </execution>
                </executions>
            </plugin>

            <plugin>
                <groupId>org.apache.maven.plugins</groupId>
                <artifactId>maven-dependency-plugin</artifactId>
            </plugin>

            <plugin>
                <groupId>org.apache.maven.plugins</groupId>
                <artifactId>maven-compiler-plugin</artifactId>
                <configuration>
                    <source>${source.level}</source>
                    <target>${source.level}</target>
                </configuration>
                <executions>
                    <execution>
                        <id>default-compile</id>
                        <phase>none</phase>
                    </execution>
                    <execution>
                        <id>default-testCompile</id>
                        <phase>none</phase>
                    </execution>
                    <execution>
                        <id>java-compile</id>
                        <phase>compile</phase>
                        <goals>
                            <goal>compile</goal>
                        </goals>
                    </execution>
                    <execution>
                        <id>java-test-compile</id>
                        <phase>test-compile</phase>
                        <goals>
                            <goal>testCompile</goal>
                        </goals>
                    </execution>
                </executions>
            </plugin>

            <plugin>
                <groupId>org.apache.maven.plugins</groupId>
                <artifactId>maven-surefire-plugin</artifactId>
                <configuration>
                    <useSystemClassLoader>false</useSystemClassLoader>
                    <useFile>false</useFile>
                    <includes>
                        <include>**/*Tests.java</include>
                        <include>**/*Test.java</include>
                    </includes>
                </configuration>
            </plugin>

            <plugin>
                <groupId>org.apache.maven.plugins</groupId>
                <artifactId>maven-jar-plugin</artifactId>
                <configuration>
                    <archive>
                        <manifestEntries>
                            <Implementation-Title>${project.name}</Implementation-Title>
                            <Implementation-Version>${project.version}</Implementation-Version>
                            <!--Automatic-Module-Name>${java-module-name}</Automatic-Module-Name-->
                        </manifestEntries>
                    </archive>
                </configuration>
            </plugin>

            <plugin>
                <groupId>org.apache.maven.plugins</groupId>
                <artifactId>maven-source-plugin</artifactId>
                <executions>
                    <execution>
                        <id>attach-sources</id>
                        <goals>
                            <goal>jar</goal>
                        </goals>
                    </execution>
                </executions>
            </plugin>

            <plugin>
                <groupId>org.apache.maven.plugins</groupId>
                <artifactId>maven-javadoc-plugin</artifactId>
                <configuration>
                    <locale>en_US</locale>
                    <breakiterator>true</breakiterator>
                    <header>${project.name}</header>
                    <source>${source.level}</source>
                    <quiet>true</quiet>
                    <javadocDirectory>${shared.resources}/javadoc</javadocDirectory>
                    <overview>${shared.resources}/javadoc/overview.html</overview>
                    <!-- copies doc-files subdirectory which contains image resources -->
                    <docfilessubdirs>true</docfilessubdirs>
                    <additionalOptions>
                        <additionalOption>-Xdoclint:none</additionalOption>
                    </additionalOptions>
                </configuration>
            </plugin>

            <plugin>
                <groupId>org.apache.maven.plugins</groupId>
                <artifactId>maven-enforcer-plugin</artifactId>
                <version>3.0.0</version>
                <executions>
                    <execution>
                        <id>enforce-maven-version</id>
                        <goals>
                            <goal>enforce</goal>
                        </goals>
                        <configuration>
                            <rules>
                                <requireMavenVersion>
                                    <version>3.5.0</version>
                                </requireMavenVersion>
                            </rules>
                        </configuration>
                    </execution>
                </executions>
            </plugin>

            <plugin>
                <groupId>org.jacoco</groupId>
                <artifactId>jacoco-maven-plugin</artifactId>
                <version>0.8.3</version>
                <executions>
                    <execution>
                        <id>coverage-initialize</id>
                        <goals>
                            <goal>prepare-agent</goal>
                        </goals>
                    </execution>
                    <execution>
                        <id>coverage-report</id>
                        <phase>post-integration-test</phase>
                        <goals>
                            <goal>report</goal>
                        </goals>
                    </execution>
<!--                    TODO addd the check to the minimum coverage -->
<!--                    &lt;!&ndash; Threshold &ndash;&gt;-->
<!--                    <execution>-->
<!--                        <id>coverage-check</id>-->
<!--                        <goals>-->
<!--                            <goal>check</goal>-->
<!--                        </goals>-->
<!--                    </execution>-->
                    <execution>
                        <id>report-aggregate</id>
                        <phase>verify</phase>
                        <goals>
                            <goal>report-aggregate</goal>
                        </goals>
                    </execution>
                    <execution>
                        <id>merge-results</id>
                        <phase>verify</phase>
                        <goals>
                            <goal>merge</goal>
                        </goals>
                        <configuration>
                            <fileSets>
                                <fileSet>
                                    <directory>${code.coverage.project.folder}</directory>
                                    <includes>
                                        <include>**/target/jacoco.exec</include>
                                    </includes>
                                </fileSet>
                            </fileSets>
                            <destFile>${code.coverage.overall.data.folder}/aggregate.exec</destFile>
                        </configuration>
                    </execution>
                </executions>
            </plugin>

            <plugin>
                <groupId>org.apache.maven.plugins</groupId>
                <artifactId>maven-release-plugin</artifactId>
                <version>3.0.0-M4</version>

                <configuration>
                    <autoVersionSubmodules>true</autoVersionSubmodules>
                    <autoResolveSnapshots>all</autoResolveSnapshots>
                    <releaseProfiles>apache-release</releaseProfiles>
                    <!--<pushChanges>false</pushChanges>-->
                    <!--<dryRun>true</dryRun>-->
                    <releaseVersion>0.7.0</releaseVersion>
                    <updateWorkingCopyVersions>true</updateWorkingCopyVersions>
                    <updateDependencies>true</updateDependencies>
                    <tag>wayang-0.7.0</tag>
                    <scmReleaseCommitComment>@{prefix} prepare release 0.7.0</scmReleaseCommitComment>
                    <tagNameFormat>apache-@{project.artifactId}-@{project.version}-incubating</tagNameFormat>
                    <tagNameFormat>v${project.version}</tagNameFormat>
                </configuration>
            </plugin>
        </plugins>
    </build>

    <modules>
        <module>wayang-commons</module>
        <module>wayang-platforms</module>
        <module>wayang-tests-integration</module>
        <module>wayang-api</module>
        <module>wayang-profiler</module>
        <module>wayang-plugins</module>
        <module>wayang-resources</module>
        <module>wayang-benchmark</module>
        <module>wayang-assembly</module>
    </modules>
</project><|MERGE_RESOLUTION|>--- conflicted
+++ resolved
@@ -66,11 +66,7 @@
         <connection>scm:git:https://gitbox.apache.org/repos/asf/incubator-wayang.git</connection>
         <developerConnection>scm:git:https://gitbox.apache.org/repos/asf/incubator-wayang.git</developerConnection>
         <url>https://github.com/apache/incubator-wayang</url>
-<<<<<<< HEAD
-        <tag>wayang-0.7.0</tag>
-=======
         <tag>rel/0.7.0</tag>
->>>>>>> d3bd2de4
     </scm>
 
     <issueManagement>
