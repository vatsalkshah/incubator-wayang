--- conflicted
+++ resolved
@@ -18,10 +18,6 @@
         <artifactId>apache</artifactId>
         <version>23</version>
     </parent>
-<<<<<<< HEAD
-
-=======
->>>>>>> 5f5715d4
 
     <groupId>org.apache.wayang</groupId>
     <artifactId>wayang</artifactId>
@@ -60,80 +56,18 @@
     </licenses>
 
     <scm>
-<<<<<<< HEAD
-        <connection>scm:git:git://git.apache.org/incubator-wayang.git</connection>
-        <developerConnection>scm:git:https://gitbox.apache.org/repos/asf/incubator-wayang.git</developerConnection>
-        <url>https://gitbox.apache.org/repos/asf?s=incubator-wayang</url>
-        <tag>HEAD</tag>
-    </scm>
-
-    <issueManagement>
-        <system>JIRA</system>
-=======
         <connection>scm:git:https://gitbox.apache.org/repos/asf/incubator-wayang.git</connection>
         <developerConnection>scm:git:https://gitbox.apache.org/repos/asf/incubator-wayang.git</developerConnection>
         <url>https://github.com/apache/incubator-wayang</url>
     </scm>
 
     <issueManagement>
-        <system>Jira</system>
->>>>>>> 5f5715d4
+        <system>JIRA</system>
         <url>https://issues.apache.org/jira/browse/WAYANG</url>
     </issueManagement>
 
     <mailingLists>
         <mailingList>
-<<<<<<< HEAD
-            <name>Developer List</name>
-            <subscribe>dev-subscribe@wayang.apache.org</subscribe>
-            <unsubscribe>dev-unsubscribe@wayang.apache.org</unsubscribe>
-            <post>dev@wayang.apache.org</post>
-            <archive>https://lists.apache.org/list.html?dev@wayang.apache.org</archive>
-            <otherArchives>
-                <otherArchive>http://mail-archives.apache.org/mod_mbox/wayang-dev/</otherArchive>
-            </otherArchives>
-        </mailingList>
-        <mailingList>
-            <name>Commits List</name>
-            <subscribe>commits-subscribe@wayang.apache.org</subscribe>
-            <unsubscribe>commits-unsubscribe@wayang.apache.org</unsubscribe>
-            <archive>https://lists.apache.org/list.html?commits@wayang.apache.org</archive>
-            <otherArchives>
-                <otherArchive>http://mail-archives.apache.org/mod_mbox/wayang-commits/</otherArchive>
-            </otherArchives>
-        </mailingList>
-    </mailingLists>
-
-    <pluginRepositories>
-        <pluginRepository>
-            <id>apache.snapshots</id>
-            <url>https://repository.apache.org/snapshots/</url>
-        </pluginRepository>
-    </pluginRepositories>
-
-
-    <distributionManagement>
-        <repository>
-            <id>apache.staging.https</id>
-            <name>Apache Release Distribution Repository</name>
-            <url>https://repository.apache.org/service/local/staging/deploy/maven2</url>
-        </repository>
-        <snapshotRepository>
-            <id>apache.snapshots.https</id>
-            <name>Apache Development Snapshot Repository</name>
-            <url>https://repository.apache.org/content/repositories/snapshots</url>
-        </snapshotRepository>
-    </distributionManagement>
-
-    <repositories>
-        <repository>
-            <id>apache.snapshots.https</id>
-            <name>Apache Development Snapshot Repository</name>
-            <url>https://repository.apache.org/content/repositories/snapshots</url>
-        </repository>
-    </repositories>
-
-=======
             <name>Apache Wayang Developer List</name>
             <subscribe>mailto:dev-subscribe@wayang.apache.org</subscribe>
             <unsubscribe>mailto:dev-unsubscribe@wayang.apache.org</unsubscribe>
@@ -149,13 +83,11 @@
         </mailingList>
     </mailingLists>
 
->>>>>>> 5f5715d4
     <properties>
         <maven.compiler.source>1.8</maven.compiler.source>
         <maven.compiler.target>1.8</maven.compiler.target>
         <encoding>UTF-8</encoding>
         <project.build.sourceEncoding>UTF-8</project.build.sourceEncoding>
-<<<<<<< HEAD
         <project.root>${basedir}</project.root>
         <source.level>1.8</source.level>
         <dist.id>${project.artifactId}</dist.id>
@@ -181,19 +113,135 @@
         <java-module-name>org.apache.wayang.default</java-module-name>
         <scala.version>2.11.12</scala.version>
         <scala.mayor.version>2.11</scala.mayor.version>
-=======
-        <scala.version>2.11.8</scala.version>
-        <scala.compat.version>2.11</scala.compat.version>
-        <spark.version>2.4.0</spark.version>
-        <!-- This Hadoop version is enforced by Spark in the version that is deployed in the Maven repository via code signing. -->
-        <hadoop.version>2.6.0</hadoop.version>
-        <graphchi.version>0.2.2</graphchi.version>
-        <antlr.version>4.5.3</antlr.version>
-        <external.platforms.scope>provided</external.platforms.scope>
->>>>>>> 5f5715d4
     </properties>
 
+    <!-- Make Snapshots of Apache projects available -->
+    <repositories>
+        <repository>
+            <id>apache-snapshots</id>
+            <url>https://repository.apache.org/content/repositories/snapshots</url>
+            <releases>
+                <enabled>false</enabled>
+            </releases>
+            <snapshots>
+                <enabled>true</enabled>
+            </snapshots>
+        </repository>
+    </repositories>
+
+    <!-- Make Snapshots of Apache plugins available -->
+    <pluginRepositories>
+        <pluginRepository>
+            <id>apache-snapshots</id>
+            <url>https://repository.apache.org/content/repositories/snapshots</url>
+            <releases>
+                <enabled>false</enabled>
+            </releases>
+            <snapshots>
+                <enabled>true</enabled>
+            </snapshots>
+        </pluginRepository>
+    </pluginRepositories>
+
+
+
     <profiles>
+        <profile>
+            <!-- Include the external platforms in the build. -->
+            <id>standalone</id>
+            <properties>
+                <external.platforms.scope>compile</external.platforms.scope>
+            </properties>
+        </profile>
+
+        <profile>
+            <!-- Profile to be activated when building the docs artifacts.  -->
+            <id>distro</id>
+            <properties>
+                <shared.resources>${project.build.directory}/shared-resources</shared.resources>
+                <maven.main.skip>false</maven.main.skip>
+                <maven.test.skip>false</maven.test.skip>
+                <maven.install.skip>false</maven.install.skip>
+                <maven.deploy.skip>false</maven.deploy.skip>
+                <skipTests>false</skipTests>
+            </properties>
+
+            <dependencies>
+                <dependency>
+                    <groupId>org.apache.wayang</groupId>
+                    <artifactId>wayang-distro_${scala.mayor.version}</artifactId>
+                    <version>0.6.0-SNAPSHOT</version>
+                    <type>zip</type>
+                    <optional>true</optional>
+                </dependency>
+            </dependencies>
+
+            <build>
+                <plugins>
+                    <!-- Configures JavaDoc generation. -->
+                    <plugin>
+                        <groupId>org.apache.maven.plugins</groupId>
+                        <artifactId>maven-javadoc-plugin</artifactId>
+                        <executions>
+                            <execution>
+                                <id>aggregate-javadoc</id>
+                                <goals>
+                                    <goal>aggregate-no-fork</goal>
+                                </goals>
+                                <phase>package</phase>
+                            </execution>
+                        </executions>
+                    </plugin>
+
+                    <plugin>
+                        <groupId>org.jfrog.buildinfo</groupId>
+                        <artifactId>artifactory-maven-plugin</artifactId>
+                    </plugin>
+
+                </plugins>
+
+            </build>
+        </profile>
+
+        <profile>
+            <!-- Perform steps to deploy Wayang. -->
+            <id>deployment</id>
+            <build>
+                <plugins>
+                    <plugin>
+                        <groupId>org.apache.maven.plugins</groupId>
+                        <artifactId>maven-source-plugin</artifactId>
+                    </plugin>
+                    <plugin>
+                        <groupId>org.apache.maven.plugins</groupId>
+                        <artifactId>maven-javadoc-plugin</artifactId>
+                    </plugin>
+                    <plugin>
+                        <groupId>org.apache.maven.plugins</groupId>
+                        <artifactId>maven-gpg-plugin</artifactId>
+                    </plugin>
+                </plugins>
+            </build>
+        </profile>
+
+        <profile>
+            <!-- Perform steps to deploy Wayang. -->
+            <id>deployment-dryrun</id>
+            <build>
+                <plugins>
+                    <plugin>
+                        <groupId>org.apache.maven.plugins</groupId>
+                        <artifactId>maven-source-plugin</artifactId>
+                    </plugin>
+                    <plugin>
+                        <groupId>org.apache.maven.plugins</groupId>
+                        <artifactId>maven-javadoc-plugin</artifactId>
+                    </plugin>
+                </plugins>
+            </build>
+        </profile>
+
+
         <profile>
 
             <!-- Profile to be run on the CI server, JARs JavaDocs -->
@@ -337,54 +385,7 @@
             </build>
         </profile>
 
-        <profile>
-            <!-- Profile to be activated when building the docs artifacts.  -->
-            <id>distribute</id>
-            <properties>
-                <shared.resources>${project.build.directory}/shared-resources</shared.resources>
-                <maven.main.skip>true</maven.main.skip>
-                <maven.test.skip>true</maven.test.skip>
-                <maven.install.skip>true</maven.install.skip>
-                <maven.deploy.skip>true</maven.deploy.skip>
-                <skipTests>true</skipTests>
-            </properties>
-
-            <dependencies>
-                <dependency>
-                    <groupId>org.apache.wayang</groupId>
-                    <artifactId>wayang-distro_${scala.mayor.version}</artifactId>
-                    <version>0.6.0-SNAPSHOT</version>
-                    <type>zip</type>
-                    <optional>true</optional>
-                </dependency>
-            </dependencies>
-
-            <build>
-                <plugins>
-                    <!-- Configures JavaDoc generation. -->
-                    <plugin>
-                        <groupId>org.apache.maven.plugins</groupId>
-                        <artifactId>maven-javadoc-plugin</artifactId>
-                        <executions>
-                            <execution>
-                                <id>aggregate-javadoc</id>
-                                <goals>
-                                    <goal>aggregate-no-fork</goal>
-                                </goals>
-                                <phase>package</phase>
-                            </execution>
-                        </executions>
-                    </plugin>
-
-                    <plugin>
-                        <groupId>org.jfrog.buildinfo</groupId>
-                        <artifactId>artifactory-maven-plugin</artifactId>
-                    </plugin>
-
-                </plugins>
-
-            </build>
-        </profile>
+
 
         <profile>
             <id>scala</id>
@@ -538,14 +539,6 @@
         </profile>
 
         <profile>
-            <!-- Include the external platforms in the build. -->
-            <id>standalone</id>
-            <properties>
-                <external.platforms.scope>compile</external.platforms.scope>
-            </properties>
-        </profile>
-
-        <profile>
             <id>add-dependencies</id>
             <build>
                 <pluginManagement>
@@ -661,7 +654,6 @@
     </dependencies>
 
     <build>
-<<<<<<< HEAD
 
         <!--
             Default versioned declarations of managed plugins
@@ -671,7 +663,156 @@
             profile active.
         -->
 
-=======
+        <pluginManagement>
+
+            <plugins>
+                <plugin>
+                    <groupId>org.openclover</groupId>
+                    <artifactId>clover-maven-plugin</artifactId>
+                    <version>4.2.1</version>
+                </plugin>
+
+                <plugin>
+                    <groupId>org.apache.maven.plugins</groupId>
+                    <artifactId>maven-assembly-plugin</artifactId>
+                    <version>2.6</version>
+                </plugin>
+
+                <plugin>
+                    <groupId>org.apache.maven.plugins</groupId>
+                    <artifactId>maven-antrun-plugin</artifactId>
+                    <version>3.0.0</version>
+                </plugin>
+
+
+
+                <plugin>
+                    <groupId>org.apache.maven.plugins</groupId>
+                    <artifactId>maven-compiler-plugin</artifactId>
+                    <version>3.8.1</version>
+                    <configuration>
+                        <forceJavacCompilerUse>true</forceJavacCompilerUse>
+                    </configuration>
+                </plugin>
+
+                <plugin>
+                    <groupId>org.apache.maven.plugins</groupId>
+                    <artifactId>maven-checkstyle-plugin</artifactId>
+                    <version>3.1.1</version>
+                    <dependencies>
+                        <dependency>
+                            <groupId>com.puppycrawl.tools</groupId>
+                            <artifactId>checkstyle</artifactId>
+                            <version>8.33</version>
+                        </dependency>
+                    </dependencies>
+                </plugin>
+
+                <plugin>
+                    <groupId>org.apache.maven.plugins</groupId>
+                    <artifactId>maven-dependency-plugin</artifactId>
+                    <version>3.1.2</version>
+                </plugin>
+
+                <plugin>
+                    <groupId>org.apache.maven.plugins</groupId>
+                    <artifactId>maven-deploy-plugin</artifactId>
+                    <version>3.0.0-M1</version>
+                </plugin>
+
+                <plugin>
+                    <groupId>org.apache.maven.plugins</groupId>
+                    <artifactId>maven-enforcer-plugin</artifactId>
+                    <version>3.0.0-M3</version>
+                </plugin>
+
+                <plugin>
+                    <groupId>org.apache.maven.plugins</groupId>
+                    <artifactId>maven-failsafe-plugin</artifactId>
+                    <version>2.19.1</version>
+                    <executions>
+                        <execution>
+                            <goals>
+                                <goal>integration-test</goal>
+                                <goal>verify</goal>
+                            </goals>
+                        </execution>
+                    </executions>
+                    <configuration>
+                        <trimStackTrace>false</trimStackTrace>
+                        <enableAssertions>true</enableAssertions>
+                    </configuration>
+                </plugin>
+
+                <plugin>
+                    <groupId>org.apache.maven.plugins</groupId>
+                    <artifactId>maven-jar-plugin</artifactId>
+                    <version>3.2.0</version>
+                </plugin>
+
+                <plugin>
+                    <groupId>org.apache.maven.plugins</groupId>
+                    <artifactId>maven-javadoc-plugin</artifactId>
+                    <version>2.10.4</version>
+                    <executions>
+                        <execution>
+                            <id>attach-javadocs</id>
+                            <goals>
+                                <goal>jar</goal>
+                            </goals>
+                        </execution>
+                    </executions>
+                    <configuration>
+                        <additionalparam>-Xdoclint:none</additionalparam>
+                    </configuration>
+                </plugin>
+
+                <plugin>
+                    <groupId>org.apache.maven.plugins</groupId>
+                    <artifactId>maven-source-plugin</artifactId>
+                    <version>3.0.1</version>
+                    <executions>
+                        <execution>
+                            <id>attach-sources</id>
+                            <goals>
+                                <goal>jar-no-fork</goal>
+                            </goals>
+                        </execution>
+                    </executions>
+                </plugin>
+
+                <plugin>
+                    <groupId>org.apache.maven.plugins</groupId>
+                    <artifactId>maven-surefire-plugin</artifactId>
+                    <version>3.0.0-M5</version>
+                    <configuration>
+                        <useSystemClassLoader>false</useSystemClassLoader>
+                    </configuration>
+                </plugin>
+
+                <plugin>
+                    <groupId>org.codehaus.mojo</groupId>
+                    <artifactId>build-helper-maven-plugin</artifactId>
+                    <version>3.1.0</version>
+                </plugin>
+
+                <plugin>
+                    <groupId>org.jfrog.buildinfo</groupId>
+                    <artifactId>artifactory-maven-plugin</artifactId>
+                    <version>2.7.0</version>
+                </plugin>
+                <plugin>
+                    <groupId>org.apache.maven.plugins</groupId>
+                    <artifactId>maven-site-plugin</artifactId>
+                    <version>3.6</version>
+                    <configuration>
+
+                    </configuration>
+                </plugin>
+            </plugins>
+
+        </pluginManagement>
+
         <plugins>
             <!-- Fail the build if files don't have a valid header -->
             <plugin>
@@ -748,125 +889,6 @@
                     </execution>
                 </executions>
             </plugin>
-        </plugins>
->>>>>>> 5f5715d4
-        <pluginManagement>
-
-            <plugins>
-
-                <plugin>
-                    <groupId>org.apache.maven.plugins</groupId>
-                    <artifactId>maven-antrun-plugin</artifactId>
-                    <version>3.0.0</version>
-                </plugin>
-
-                <plugin>
-                    <groupId>org.apache.maven.plugins</groupId>
-                    <artifactId>maven-assembly-plugin</artifactId>
-                    <version>3.3.0</version>
-                </plugin>
-
-                <plugin>
-                    <groupId>org.apache.maven.plugins</groupId>
-                    <artifactId>maven-compiler-plugin</artifactId>
-                    <version>3.8.1</version>
-                    <configuration>
-                        <forceJavacCompilerUse>true</forceJavacCompilerUse>
-                    </configuration>
-                </plugin>
-
-                <plugin>
-                    <groupId>org.apache.maven.plugins</groupId>
-                    <artifactId>maven-checkstyle-plugin</artifactId>
-                    <version>3.1.1</version>
-                    <dependencies>
-                        <dependency>
-                            <groupId>com.puppycrawl.tools</groupId>
-                            <artifactId>checkstyle</artifactId>
-                            <version>8.33</version>
-                        </dependency>
-                    </dependencies>
-                </plugin>
-
-                <plugin>
-                    <groupId>org.apache.maven.plugins</groupId>
-                    <artifactId>maven-dependency-plugin</artifactId>
-                    <version>3.1.2</version>
-                </plugin>
-
-                <plugin>
-                    <groupId>org.apache.maven.plugins</groupId>
-                    <artifactId>maven-deploy-plugin</artifactId>
-                    <version>3.0.0-M1</version>
-                </plugin>
-
-                <plugin>
-                    <groupId>org.apache.maven.plugins</groupId>
-                    <artifactId>maven-enforcer-plugin</artifactId>
-                    <version>3.0.0-M3</version>
-                </plugin>
-
-                <plugin>
-                    <groupId>org.apache.maven.plugins</groupId>
-                    <artifactId>maven-failsafe-plugin</artifactId>
-                    <version>3.0.0-M5</version>
-                </plugin>
-
-                <plugin>
-                    <groupId>org.apache.maven.plugins</groupId>
-                    <artifactId>maven-jar-plugin</artifactId>
-                    <version>3.2.0</version>
-                </plugin>
-
-                <plugin>
-                    <groupId>org.apache.maven.plugins</groupId>
-<<<<<<< HEAD
-                    <artifactId>maven-javadoc-plugin</artifactId>
-                    <version>3.2.0</version>
-=======
-                    <artifactId>maven-antrun-plugin</artifactId>
-                    <version>1.8</version>
->>>>>>> 5f5715d4
-                </plugin>
-
-                <plugin>
-                    <groupId>org.apache.maven.plugins</groupId>
-                    <artifactId>maven-source-plugin</artifactId>
-                    <version>3.2.1</version>
-                </plugin>
-
-                <plugin>
-                    <groupId>org.apache.maven.plugins</groupId>
-                    <artifactId>maven-surefire-plugin</artifactId>
-                    <version>3.0.0-M5</version>
-                    <configuration>
-                        <useSystemClassLoader>false</useSystemClassLoader>
-                    </configuration>
-                </plugin>
-
-                <plugin>
-                    <groupId>org.codehaus.mojo</groupId>
-                    <artifactId>build-helper-maven-plugin</artifactId>
-                    <version>3.1.0</version>
-                </plugin>
-
-                <plugin>
-                    <groupId>org.jfrog.buildinfo</groupId>
-                    <artifactId>artifactory-maven-plugin</artifactId>
-                    <version>2.7.0</version>
-                </plugin>
-
-                <plugin>
-                    <groupId>org.openclover</groupId>
-                    <artifactId>clover-maven-plugin</artifactId>
-                    <version>4.2.1</version>
-                </plugin>
-
-            </plugins>
-
-        </pluginManagement>
-
-        <plugins>
 
             <plugin>
                 <groupId>org.apache.maven.plugins</groupId>
@@ -1003,33 +1025,4 @@
         <module>wayang-profiler</module>
         <module>wayang-extensions</module>
     </modules>
-
-    <!-- Make Snapshots of Apache projects available -->
-    <repositories>
-        <repository>
-            <id>apache-snapshots</id>
-            <url>https://repository.apache.org/content/repositories/snapshots</url>
-            <releases>
-                <enabled>false</enabled>
-            </releases>
-            <snapshots>
-                <enabled>true</enabled>
-            </snapshots>
-        </repository>
-    </repositories>
-
-    <!-- Make Snapshots of Apache plugins available -->
-    <pluginRepositories>
-        <pluginRepository>
-            <id>apache-snapshots</id>
-            <url>https://repository.apache.org/content/repositories/snapshots</url>
-            <releases>
-                <enabled>false</enabled>
-            </releases>
-            <snapshots>
-                <enabled>true</enabled>
-            </snapshots>
-        </pluginRepository>
-    </pluginRepositories>
-
 </project>