--- conflicted
+++ resolved
@@ -1,6 +1,3 @@
-<<<<<<< HEAD
-# Blossom Core (commercial)
-=======
 # Apache Wayang (incubating) <img align="right" width="128px" src="https://wayang.apache.org/assets/img/logo/logo_400x160.png" alt="Wayang logo">
 
 ## The first open-source cross-platform data processing system
@@ -29,13 +26,12 @@
   * [Contributing](#contributing)
   * [Authors](#authors)
   * [License](#license)
->>>>>>> 63532c4d
 
 ## Description
 
-Blossom Sky enables distributed (federated) data processing, allowing AI models to run at the data source and removing complex data management processes.
-
-built-in support for the following processing platforms:
+In contrast to traditional data processing systems that provide one dedicated execution engine, Apache Wayang (incubating) can transparently and seamlessly integrate multiple execution engines and use them to perform a single task. We call this *cross-platform data processing*. In Wayang, users can specify any data processing application using one of Wayang's APIs and then Wayang will choose the data processing platform(s), e.g., Postgres or Apache Spark, that best fits the application. Finally, Wayang will perform the execution, thereby hiding the different platform-specific APIs and coordinating inter-platform communication.
+
+Apache Wayang (incubating) aims at freeing data engineers and software developers from the burden of learning all different data processing systems, their APIs, strengths and weaknesses; the intricacies of coordinating and integrating different processing platforms; and the inflexibility when trying a fixed set of processing platforms. As of now, Wayang has built-in support for the following processing platforms:
 - [Java Streams](https://docs.oracle.com/javase/8/docs/api/java/util/stream/Stream.html)
 - [Apache Spark](https://spark.apache.org/)
 - [Apache Flink](https://flink.apache.org/)
@@ -44,7 +40,7 @@
 - [Postgres](http://www.postgresql.org)
 - [SQLite](https://www.sqlite.org/)
 
-Can be used via the following APIs:
+Apache Wayang (incubating) can be used via the following APIs:
 - Java native
 - Java scala-like
 - Scala
@@ -182,9 +178,6 @@
 * [Scala 2.12](https://www.scala-lang.org/download/2.12.0.html)
 * [Maven](https://maven.apache.org/)
 
-<<<<<<< HEAD
-
-=======
 ## Contributing
 Before submitting a PR, please take a look on how to contribute with Apache Wayang contributing guidelines [here](CONTRIBUTING.md).
 
@@ -202,7 +195,6 @@
 You may obtain a copy of the License at
 
     http://www.apache.org/licenses/LICENSE-2.0
->>>>>>> 63532c4d
 
 Unless required by applicable law or agreed to in writing, software
 distributed under the License is distributed on an "AS IS" BASIS,
@@ -210,4 +202,5 @@
 See the License for the specific language governing permissions and
 limitations under the License.
 
-
+## Acknowledgements
+The [Logo](http://wayang.apache.org/assets/img/logo/Apache_Wayang/Apache_Wayang.pdf) was donated by Brian Vera.