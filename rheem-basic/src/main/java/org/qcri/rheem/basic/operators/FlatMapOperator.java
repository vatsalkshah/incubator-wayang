package org.qcri.rheem.basic.operators;

<<<<<<< HEAD
import org.qcri.rheem.core.function.FlatMapDescriptor;
import org.qcri.rheem.core.plan.UnaryToUnaryOperator;
import org.qcri.rheem.core.types.DataSetType;

import java.util.Iterator;

=======
import org.apache.commons.lang3.Validate;
import org.qcri.rheem.core.api.Configuration;
import org.qcri.rheem.core.function.TransformationDescriptor;
import org.qcri.rheem.core.optimizer.cardinality.CardinalityEstimate;
import org.qcri.rheem.core.plan.UnaryToUnaryOperator;
import org.qcri.rheem.core.types.DataSetType;

import java.util.Optional;
import java.util.stream.Stream;
>>>>>>> bb2339a7

/**
 * A flatmap operator represents semantics as they are known from frameworks, such as Spark and Flink. It pulls each
 * available element from the input slot, applies a function to it, returning zero or more output elements,
 * flattening the result and pushes it to the output slot.
 */
public class FlatMapOperator<InputType, OutputType> extends UnaryToUnaryOperator<InputType, OutputType> {

    /**
     * Function that this operator applies to the input elements.
     */
    protected final FlatMapDescriptor<InputType, Iterator<OutputType>> functionDescriptor;

    /**
     * Creates a new instance.
     */
    public FlatMapOperator(DataSetType<InputType> inputType, DataSetType<OutputType> outputType,
<<<<<<< HEAD
                           FlatMapDescriptor<InputType, Iterator<OutputType>> functionDescriptor) {
=======
                           TransformationDescriptor<InputType, Stream<OutputType>> functionDescriptor) {
>>>>>>> bb2339a7
        super(inputType, outputType, null);
        this.functionDescriptor = functionDescriptor;
    }

    public FlatMapDescriptor<InputType, Iterator<OutputType>> getFunctionDescriptor() {
        return functionDescriptor;
    }

    @Override
    public Optional<org.qcri.rheem.core.optimizer.cardinality.CardinalityEstimator> getCardinalityEstimator(
            final int outputIndex,
            final Configuration configuration) {
        Validate.inclusiveBetween(0, this.getNumOutputs() - 1, outputIndex);
        return Optional.of(new FlatMapOperator.CardinalityEstimator());
    }

    /**
     * Custom {@link org.qcri.rheem.core.optimizer.cardinality.CardinalityEstimator} for {@link FlatMapOperator}s.
     */
    private class CardinalityEstimator implements org.qcri.rheem.core.optimizer.cardinality.CardinalityEstimator {

        public static final double DEFAULT_SELECTIVITY_CORRECTNESS = 0.9;

        /**
         * We expect selectivities to be between {@value #DEFAULT_SELECTIVITY_DEVIATION} and {@code 1/}{@value #DEFAULT_SELECTIVITY_DEVIATION}.
         */
        public static final double DEFAULT_SELECTIVITY_DEVIATION = 0.01;

        @Override
        public CardinalityEstimate estimate(Configuration configuration, CardinalityEstimate... inputEstimates) {
            Validate.isTrue(FlatMapOperator.this.getNumInputs() == inputEstimates.length);
            final CardinalityEstimate inputEstimate = inputEstimates[0];

            final Optional<Double> selectivity = configuration.getMultimapSelectivityProvider().optionallyProvideFor(
                    FlatMapOperator.this.functionDescriptor);
            if (selectivity.isPresent()) {
                return new CardinalityEstimate(
                        (long) (inputEstimate.getLowerEstimate() * selectivity.get()),
                        (long) (inputEstimate.getUpperEstimate() * selectivity.get()),
                        inputEstimate.getCorrectnessProbability() * DEFAULT_SELECTIVITY_CORRECTNESS
                );
            } else {
                return new CardinalityEstimate(
                        (long) (inputEstimate.getLowerEstimate() * DEFAULT_SELECTIVITY_DEVIATION),
                        (long) (inputEstimate.getUpperEstimate() / DEFAULT_SELECTIVITY_DEVIATION),
                        inputEstimate.getCorrectnessProbability() * DEFAULT_SELECTIVITY_CORRECTNESS
                );
            }
        }
    }
}<|MERGE_RESOLUTION|>--- conflicted
+++ resolved
@@ -1,23 +1,14 @@
 package org.qcri.rheem.basic.operators;
 
-<<<<<<< HEAD
+import org.apache.commons.lang3.Validate;
+import org.qcri.rheem.core.api.Configuration;
 import org.qcri.rheem.core.function.FlatMapDescriptor;
+import org.qcri.rheem.core.optimizer.cardinality.CardinalityEstimate;
 import org.qcri.rheem.core.plan.UnaryToUnaryOperator;
 import org.qcri.rheem.core.types.DataSetType;
 
 import java.util.Iterator;
-
-=======
-import org.apache.commons.lang3.Validate;
-import org.qcri.rheem.core.api.Configuration;
-import org.qcri.rheem.core.function.TransformationDescriptor;
-import org.qcri.rheem.core.optimizer.cardinality.CardinalityEstimate;
-import org.qcri.rheem.core.plan.UnaryToUnaryOperator;
-import org.qcri.rheem.core.types.DataSetType;
-
 import java.util.Optional;
-import java.util.stream.Stream;
->>>>>>> bb2339a7
 
 /**
  * A flatmap operator represents semantics as they are known from frameworks, such as Spark and Flink. It pulls each
@@ -35,11 +26,7 @@
      * Creates a new instance.
      */
     public FlatMapOperator(DataSetType<InputType> inputType, DataSetType<OutputType> outputType,
-<<<<<<< HEAD
                            FlatMapDescriptor<InputType, Iterator<OutputType>> functionDescriptor) {
-=======
-                           TransformationDescriptor<InputType, Stream<OutputType>> functionDescriptor) {
->>>>>>> bb2339a7
         super(inputType, outputType, null);
         this.functionDescriptor = functionDescriptor;
     }
